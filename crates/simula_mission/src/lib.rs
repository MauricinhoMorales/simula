--- conflicted
+++ resolved
@@ -12,13 +12,9 @@
 pub mod environment;
 pub mod game;
 pub mod wallet;
-<<<<<<< HEAD
-pub mod drag_and_drop;
 pub mod wallet_ui;
-pub mod asset_ui;
-=======
+// pub mod asset_ui;
 pub mod utils;
->>>>>>> 0abbc97b
 
 pub mod prelude {
     pub use crate::account::{Account, AccountId};
