--- conflicted
+++ resolved
@@ -13,7 +13,7 @@
 use simula_net::NetPlugin;
 #[cfg(feature = "gif")]
 use simula_video::GifAsset;
-use simula_video::{VideoPlayer, VideoPlugin, VideoMaterial};
+use simula_video::{VideoMaterial, VideoPlayer, VideoPlugin};
 use simula_viz::{
     axes::{Axes, AxesBundle, AxesPlugin},
     follow_ui::{FollowUI, FollowUICamera, FollowUIPlugin},
@@ -39,7 +39,6 @@
 fn main() {
     let mut app = App::new();
 
-<<<<<<< HEAD
     app.insert_resource(Msaa { samples: 4 })
         .insert_resource(ClearColor(Color::rgb(0.105, 0.10, 0.11)))
         .add_plugins(DefaultPlugins.set(WindowPlugin {
@@ -63,51 +62,14 @@
         .add_plugin(MissionPlugin)
         .add_plugin(MissionBehaviorPlugin)
         .add_plugin(BehaviorPlugin)
+        .add_plugin(BehaviorInspectorPlugin)
         .add_plugin(FollowUIPlugin)
         .add_plugin(DragAndDropPlugin)
         .add_plugin(WalletUIPlugin)
         .register_type::<MissionToken>()
         .register_type::<SignalGenerator>()
         .add_startup_system(setup)
-        .add_system(debug_info)
-        .add_system(increase_mission_time);
-=======
-    app.insert_resource(WindowDescriptor {
-        title: "[Simbotic] Simula - Mission".to_string(),
-        width: 940.,
-        height: 528.,
-        ..Default::default()
-    })
-    .insert_resource(Msaa { samples: 4 })
-    .insert_resource(ClearColor(Color::rgb(0.105, 0.10, 0.11)))
-    .insert_resource(TimeDuration {
-        time: Duration::default(),
-    })
-    .add_plugins(DefaultPlugins)
-    .add_plugin(NetPlugin)
-    .add_plugin(WorldInspectorPlugin::new())
-    .add_plugin(ActionPlugin)
-    .add_plugin(FrameTimeDiagnosticsPlugin::default())
-    .add_plugin(OrbitCameraPlugin)
-    .add_plugin(LinesPlugin)
-    .add_plugin(AxesPlugin)
-    .add_plugin(GridPlugin)
-    .add_plugin(VideoPlugin)
-    .add_plugin(MissionPlugin)
-    .add_plugin(MissionBehaviorPlugin)
-    .add_plugin(BehaviorPlugin)
-    .add_plugin(BehaviorInspectorPlugin)
-    .add_plugin(FollowUIPlugin)
-    .add_plugin(DragAndDropPlugin)
-    .add_plugin(WalletUIPlugin)
-    .register_type::<MissionToken>()
-    .register_type::<SignalGenerator>()
-    .add_startup_system(setup)
-    .add_system(debug_info)
-    .add_system(increase_mission_time)
-    .add_system(increase_time_with_signal)
-    .add_system(indicator_mission_time);
->>>>>>> 1f5d73dc
+        .add_system(debug_info);
 
     app.register_inspectable::<MissionToken>();
     app.register_inspectable::<SignalFunction>();
@@ -222,11 +184,7 @@
         })
         .insert(FollowPanel)
         .with_children(|parent| {
-<<<<<<< HEAD
-            let mut child = parent.spawn(PbrBundle {
-=======
-            let mut child = parent.spawn_bundle(MaterialMeshBundle {
->>>>>>> 1f5d73dc
+            let mut child = parent.spawn(MaterialMeshBundle {
                 mesh: meshes.add(Mesh::from(shape::Plane { size: 1.0 })),
                 material: materials.add(video_material),
                 transform: Transform::from_rotation(Quat::from_euler(
@@ -423,13 +381,4 @@
             }
         }
     }
-}
-
-fn increase_mission_time(_time: Res<Time>, mut query: Query<&mut MissionToken>) {
-    for mut token in query.iter_mut() {
-        match *token {
-            MissionToken::Time(asset) => *token = MissionToken::Time(Asset(Amount(asset.0 .0 + 1))),
-            _ => {}
-        }
-    }
 }