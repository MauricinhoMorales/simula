use behaviors::mission_behavior;
use bevy::{
    diagnostic::{Diagnostics, FrameTimeDiagnosticsPlugin},
    prelude::*,
};
use bevy_egui::{egui, EguiContext};
use bevy_inspector_egui::{RegisterInspectable, WorldInspectorPlugin};
use mission_behavior::MissionBehaviorPlugin;
use simula_action::ActionPlugin;
use simula_behavior::prelude::*;
use simula_camera::orbitcam::*;
use simula_core::signal::{SignalFunction, SignalGenerator};
<<<<<<< HEAD
use simula_mission::{
    asset::{Amount, Asset},
    asset_ui::{MissionToken},
    drag_and_drop::DragAndDropPlugin,
    wallet_ui::{WalletUIPlugin},
    MissionPlugin, WalletBuilder,
};
=======
use simula_mission::prelude::*;
>>>>>>> 69477f46
use simula_net::NetPlugin;
#[cfg(feature = "gif")]
use simula_video::GifAsset;
use simula_video::{VideoPlayer, VideoPlugin};
use simula_viz::{
    axes::{Axes, AxesBundle, AxesPlugin},
    follow_ui::{FollowUI, FollowUICamera, FollowUIPlugin},
    grid::{Grid, GridBundle, GridPlugin},
    lines::{LineMesh, LinesMaterial, LinesPlugin},
};
use std::time::Duration;
use ta::indicators::*;

mod behaviors;
<<<<<<< HEAD
=======
mod drag_and_drop;
mod token_ui;
mod wallet_ui;
use drag_and_drop::DragAndDropPlugin;
>>>>>>> 69477f46

// A unit struct to help identify the FPS UI component, since there may be many Text components
#[derive(Component)]
struct FpsText;

// A unit struct to help identify the color-changing Text component
#[derive(Component)]
struct ColorText;

fn main() {
    let mut app = App::new();

    app.insert_resource(WindowDescriptor {
        title: "[Simbotic] Simula - Mission".to_string(),
        width: 940.,
        height: 528.,
        ..Default::default()
    })
    .insert_resource(Msaa { samples: 4 })
    .insert_resource(ClearColor(Color::rgb(0.105, 0.10, 0.11)))
    .insert_resource(TimeDuration {
        time: Duration::default(),
    })
    .add_plugins(DefaultPlugins)
    .add_plugin(NetPlugin)
    .add_plugin(WorldInspectorPlugin::new())
    .add_plugin(ActionPlugin)
    .add_plugin(FrameTimeDiagnosticsPlugin::default())
    .add_plugin(OrbitCameraPlugin)
    .add_plugin(LinesPlugin)
    .add_plugin(AxesPlugin)
    .add_plugin(GridPlugin)
    .add_plugin(VideoPlugin)
    .add_plugin(MissionPlugin)
    .add_plugin(MissionBehaviorPlugin)
    .add_plugin(BehaviorPlugin)
    .add_plugin(FollowUIPlugin)
    .add_plugin(DragAndDropPlugin)
    .add_plugin(WalletUIPlugin(MissionToken::None))
    .register_type::<MissionToken>()
    .register_type::<SignalGenerator>()
    .add_startup_system(setup)
    .add_startup_system(spawn_machines)
    .add_startup_system(spawn_agents)
    .add_system(debug_info)
    .add_system(increase_mission_time)
    .add_system(increase_time_with_signal)
    .add_system(indicator_mission_time)
    .add_system(wallet_creation_window);

    // app.register_inspectable::<MissionToken>();
    app.register_inspectable::<SignalFunction>();

    app.run();
}

<<<<<<< HEAD
// #[derive(Debug, Inspectable, Default, Reflect, Component, Clone, PartialEq)]
// #[reflect(Component)]
// pub enum MissionToken {
//     #[default]
//     None,
//     Time(Asset<1000, 0>),
//     Trust(Asset<1000, 1>),
//     Energy(Asset<1000, 2>),
//     Labor(Asset<1000, 3>),
// }
=======
#[derive(Debug, Clone, PartialEq)]
pub struct SelectedWallet2(usize);

#[derive(Debug, Inspectable, Reflect, Component, Clone, PartialEq)]
#[reflect(Component)]
pub enum MissionToken {
    Time(Asset<1000, 0>),
    Trust(Asset<1000, 1>),
    Energy(Asset<1000, 2>),
    Labor(Asset<1000, 3>),
}
>>>>>>> 69477f46

impl Default for MissionToken {
    fn default() -> Self {
        Self::Time(0.into())
    }
}

impl From<AssetBalance> for MissionToken {
    fn from(asset: AssetBalance) -> Self {
        match (asset.class_id, asset.asset_id) {
            (1000, 0) => MissionToken::Time(asset.balance.into()),
            (1000, 1) => MissionToken::Trust(asset.balance.into()),
            (1000, 2) => MissionToken::Energy(asset.balance.into()),
            (1000, 3) => MissionToken::Labor(asset.balance.into()),
            _ => panic!("Unknown asset"),
        }
    }
}

impl From<MissionToken> for AssetBalance {
    fn from(token: MissionToken) -> Self {
        match token {
            MissionToken::Time(asset) => asset.into(),
            MissionToken::Trust(asset) => asset.into(),
            MissionToken::Energy(asset) => asset.into(),
            MissionToken::Labor(asset) => asset.into(),
        }
    }
}

fn setup(
    mut commands: Commands,
    mut meshes: ResMut<Assets<Mesh>>,
    mut lines_materials: ResMut<Assets<LinesMaterial>>,
    mut materials: ResMut<Assets<StandardMaterial>>,
    line_mesh: Res<LineMesh>,
    asset_server: Res<AssetServer>,
) {
    let agent_wallet = WalletBuilder::<MissionToken>::default()
        .id("d75a980182b10ab7d54bfed3c964073a0ee172f3daa62325af021a68f707511a")
        .with_account(|account| {
            account
                .id("9d61b19deffd5a60ba844af492ec2cc44449c5697b326919703bac031cae7f60")
                .with_asset(|asset| {
                    asset.amount(MissionToken::Energy(10000.into()));
                })
                .with_asset(|asset| {
                    asset.amount(MissionToken::Trust(200.into()));
                })
                .with_asset(|asset| {
                    asset.amount(MissionToken::Time(1000.into()));
                })
                .with_asset(|asset| {
                    asset.amount(MissionToken::Labor(630.into()));
                });
        })
        .with_account(|account| {
            account
                .id("ede3354e133f9c8e337ddd6ee5415ed4b4ffe5fc7d21e933f4930a3730e5b21c")
                .with_asset(|asset| {
                    asset.amount(MissionToken::Energy(99999.into()));
                })
                .with_asset(|asset| {
                    asset.amount(MissionToken::Trust(99999.into()));
                })
                .with_asset(|asset| {
                    asset.amount(MissionToken::Time(99999.into()));
                });
        })
        .build(&mut commands);

    let video_material = StandardMaterial {
        base_color: Color::rgb(1.0, 1.0, 1.0),
        alpha_mode: AlphaMode::Blend,
        unlit: true,
        ..default()
    };
    let video_rotation =
        Quat::from_euler(EulerRot::YXZ, -std::f32::consts::FRAC_PI_3 * 0.0, 0.0, 0.0);
    let video_position = Vec3::new(0.0, 0.5, 0.0);

    let agent_body = commands
        .spawn_bundle(SpatialBundle {
            transform: Transform::from_translation(video_position).with_rotation(video_rotation),
            ..default()
        })
        .with_children(|parent| {
            let mut child = parent.spawn_bundle(SpatialBundle {
                transform: Transform::from_translation(Vec3::new(0.0, 2.0, 0.0)),
                ..default()
            });
            child
                .insert(FollowUI {
                    min_distance: 0.1,
                    max_distance: 20.0,
                    min_height: -5.0,
                    max_height: 5.0,
                    max_view_angle: 45.0,
                    ..default()
                })
                .insert(Name::new("Follow UI Robot"));
            // .insert(FollowPanel)
        })
        .with_children(|parent| {
            let mut child = parent.spawn_bundle(PbrBundle {
                mesh: meshes.add(Mesh::from(shape::Plane { size: 1.0 })),
                material: materials.add(video_material),
                transform: Transform::from_rotation(Quat::from_euler(
                    EulerRot::YXZ,
                    0.0,
                    -std::f32::consts::FRAC_PI_2,
                    0.0,
                )),
                ..default()
            });
            child
                .insert(VideoPlayer {
                    start_frame: 0,
                    end_frame: 80,
                    framerate: 20.0,
                    playing: true,
                    ..default()
                })
                .insert(Name::new("Video: RenderTarget"));

            #[cfg(feature = "gif")]
            {
                let video_asset: Handle<GifAsset> = asset_server.load("videos/robot.gif");
                child.insert(video_asset);
            }
        })
        .insert(Name::new("Agent: Body"))
        .with_children(|parent| {
            parent
                .spawn_bundle(AxesBundle {
                    axes: Axes {
                        size: 1.,
                        ..default()
                    },
                    mesh: meshes.add(line_mesh.clone()),
                    material: lines_materials.add(LinesMaterial {}),
                    ..default()
                })
                .insert(Name::new("LookAt Coords"));
        })
        .id();

    // Build Agent 001
    let behavior = mission_behavior::create_from_data(None, &mut commands);
    if let Some(root) = behavior.root {
        commands.entity(root).insert(BehaviorCursor);
    }
    commands
        .spawn_bundle(SpatialBundle {
            transform: Transform::from_xyz(-2.0, 0.0, 0.0),
            ..default()
        })
        .push_children(&[agent_wallet, agent_body, behavior.root.unwrap()])
        .insert(behavior)
        .insert(Name::new("Agent: 001"));

<<<<<<< HEAD
=======
    // Build Agent 002
    let document: Handle<BehaviorAsset> = asset_server.load("behaviors/debug_any_subtree.bht.ron");
    let behavior = BehaviorTree::from_asset::<mission_behavior::MissionBehavior>(
        None,
        &mut commands,
        document,
    );
    if let Some(root) = behavior.root {
        commands.entity(root).insert(BehaviorCursor);
    }
    let agent_id = commands
        .spawn_bundle(SpatialBundle {
            transform: Transform::from_xyz(-2.0, 0.0, 0.0),
            ..default()
        })
        .push_children(&[behavior.root.unwrap()])
        .insert(behavior)
        .insert(Name::new("Agent: 002"))
        .id();

    behavior_inspector.select(agent_id, "Agent: 002".into());
    // behavior_inspector.unselect();

>>>>>>> 69477f46
    // grid
    let grid_color = Color::rgb(0.08, 0.06, 0.08);
    commands
        .spawn_bundle(GridBundle {
            grid: Grid {
                size: 10,
                divisions: 10,
                start_color: grid_color,
                end_color: grid_color,
                ..Default::default()
            },
            mesh: meshes.add(line_mesh.clone()),
            material: lines_materials.add(LinesMaterial {}),
            transform: Transform::from_translation(Vec3::new(0.0, 0.0, 0.0)),
            ..Default::default()
        })
        .insert(Name::new("Grid"));

    // axes
    commands
        .spawn_bundle(AxesBundle {
            axes: Axes {
                size: 6.,
                inner_offset: 0.,
            },
            mesh: meshes.add(line_mesh.clone()),
            material: lines_materials.add(LinesMaterial {}),
            transform: Transform::from_xyz(0.0, 0.01, 0.0),
            ..Default::default()
        })
        .insert(Name::new("Axes: World"));

    let theta = std::f32::consts::FRAC_PI_4;
    let light_transform = Mat4::from_euler(EulerRot::ZYX, 0.0, std::f32::consts::FRAC_PI_2, -theta);
    commands.spawn_bundle(DirectionalLightBundle {
        directional_light: DirectionalLight {
            color: Color::rgb(1.0, 1.0, 1.0),
            illuminance: 5000.,
            ..Default::default()
        },
        transform: Transform::from_matrix(light_transform),
        ..Default::default()
    });

    // orbit camera
    commands
        .spawn_bundle(Camera3dBundle {
            ..Default::default()
        })
        .insert(OrbitCamera {
            center: Vec3::new(0.0, 1.0, 0.0),
            distance: 10.0,
            ..Default::default()
        })
        .insert(FollowUICamera);

    //FPS ON SCREEN
    commands
        .spawn_bundle(
            TextBundle::from_sections([
                TextSection::new(
                    "FPS: ",
                    TextStyle {
                        font: asset_server.load("fonts/FiraMono-Medium.ttf"),
                        font_size: 30.0,
                        color: Color::WHITE,
                    },
                ),
                TextSection::from_style(TextStyle {
                    font: asset_server.load("fonts/FiraMono-Medium.ttf"),
                    font_size: 30.0,
                    color: Color::GOLD,
                }),
            ])
            .with_style(Style {
                align_self: AlignSelf::FlexEnd,
                position_type: PositionType::Absolute,
                position: UiRect {
                    top: Val::Px(24.0),
                    left: Val::Px(15.0),
                    ..default()
                },
                ..default()
            }),
        )
        .insert(FpsText);
    commands
        .spawn()
        .insert(SignalGenerator {
            func: SignalFunction::Pulse,
            amplitude: 1.0,
            frequency: 1.0,
            phase: 1.0,
            offset: 1.0,
            invert: false,
            ..default()
        })
        .insert(Name::new("Signal Generator"));
}

#[derive(Component)]
struct FollowPanel;

#[derive(Default, Component, Reflect, Clone)]
struct AgentRest;

fn debug_info(diagnostics: Res<Diagnostics>, mut query: Query<&mut Text>) {
    if let Some(fps) = diagnostics.get(FrameTimeDiagnosticsPlugin::FPS) {
        if let Some(average) = fps.average() {
            // Update the value of the second section
            for mut text in &mut query {
                text.sections[1].value = format!("{average:.2}");
            }
        }
    }
}

fn increase_mission_time(_time: Res<Time>, mut query: Query<&mut MissionToken>) {
    for mut token in query.iter_mut() {
        match *token {
            MissionToken::Time(asset) => *token = MissionToken::Time(Asset(Amount(asset.0 .0 + 1))),
            _ => {}
        }
    }
}

#[derive(Default)]
pub struct TimeDuration {
    time: Duration,
}

fn increase_time_with_signal(
    mut generator_mission: Query<&mut SignalGenerator>,
    time_duration: Res<TimeDuration>,
    mut query: Query<&mut MissionToken>,
) {
    for mut token in query.iter_mut() {
        for mut signal_generator in generator_mission.iter_mut() {
            let generate = SignalGenerator::sample(&mut signal_generator, time_duration.time);
            let generate = generate.round() as i128;
            match *token {
                MissionToken::Time(asset) => {
                    *token = MissionToken::Time(Asset(Amount(asset.0 .0 + generate)))
                }
                _ => {}
            }
        }
    }
}

fn indicator_mission_time(_time: Res<Time>, mut assets: Query<&mut MissionToken>) {
    for asset in assets.iter_mut() {
        let asset_value = match *asset {
            MissionToken::Time(asset) => asset.0 .0,
            _ => default(),
        };
        let _time_indicator = ExponentialMovingAverage::new(asset_value as usize);
    }
}

fn wallet_creation_window(mut commands: Commands, mut egui_ctx: ResMut<EguiContext>) {
    egui::Window::new("Wallet Creation")
        .default_width(200.0)
        .resizable(true)
        .collapsible(false)
        .title_bar(true)
        .vscroll(false)
        .drag_bounds(egui::Rect::EVERYTHING)
        .show(egui_ctx.ctx_mut(), |ui| {
            ui.small_button("Create Wallet")
                .on_hover_text("generate wallet")
                .clicked()
                .then(|| {
                    add_wallet(&mut commands);
                });
        });
}

fn gen_id() -> String {
    format!("{:0<64x}", rand::random::<u128>())
}

fn add_wallet(commands: &mut Commands) {
    WalletBuilder::<MissionToken>::default()
        .id(gen_id().as_str())
        .with_account(|account| {
            account
                .id(gen_id().as_str())
                .with_asset(|asset| {
                    asset.amount(MissionToken::Energy(10000.into()));
                })
                .with_asset(|asset| {
                    asset.amount(MissionToken::Trust(200.into()));
                })
                .with_asset(|asset| {
                    asset.amount(MissionToken::Time(1000.into()));
                });
        })
        .with_account(|account| {
            account
                .id(gen_id().as_str())
                .with_asset(|asset| {
                    asset.amount(MissionToken::Energy(99999.into()));
                })
                .with_asset(|asset| {
                    asset.amount(MissionToken::Trust(99999.into()));
                })
                .with_asset(|asset| {
                    asset.amount(MissionToken::Time(99999.into()));
                });
        })
        .build(commands);
}

fn spawn_machines(
    mut commands: Commands,
    mut meshes: ResMut<Assets<Mesh>>,
    mut materials: ResMut<Assets<StandardMaterial>>,
    mut asset_server: Res<AssetServer>,
) {
    for i in 0..2 {
        let machine = commands
            .spawn_bundle(PbrBundle {
                mesh: meshes.add(Mesh::from(shape::Cube { size: 0.5 })),
                material: materials.add(Color::rgb(0.8, 0.7, 0.6).into()),
                transform: Transform::from_xyz(3.0 + i as f32, 0.0, 0.0),
                ..default()
            })
            .insert(Name::new(format!("Machine {}", i + 1)))
            .id();

        insert_new_wallets_to_entity(&mut commands, machine);
        insert_behavior_tree_to_entity(
            &mut commands,
            machine,
            &mut asset_server,
            BehaviorTreeType::Machine,
        );
    }
}

fn insert_new_wallets_to_entity(commands: &mut Commands, entity: Entity) {
    let wallet = WalletBuilder::<MissionToken>::default()
        .id(gen_id().as_str())
        .with_account(|account| {
            account
                .id(gen_id().as_str())
                .with_asset(|asset| {
                    asset.amount(MissionToken::Energy(10000.into()));
                })
                .with_asset(|asset| {
                    asset.amount(MissionToken::Trust(200.into()));
                })
                .with_asset(|asset| {
                    asset.amount(MissionToken::Time(1000.into()));
                })
                .with_asset(|asset| {
                    asset.amount(MissionToken::Labor(630.into()));
                });
        })
        .with_account(|account| {
            account
                .id(gen_id().as_str())
                .with_asset(|asset| {
                    asset.amount(MissionToken::Energy(99999.into()));
                })
                .with_asset(|asset| {
                    asset.amount(MissionToken::Trust(99999.into()));
                })
                .with_asset(|asset| {
                    asset.amount(MissionToken::Time(99999.into()));
                });
        })
        .build(commands);

    commands.entity(entity).push_children(&[wallet]);
}

pub enum BehaviorTreeType {
    Agent,
    Machine,
}

fn insert_behavior_tree_to_entity(
    mut commands: &mut Commands,
    entity: Entity,
    asset_server: &mut Res<AssetServer>,
    tree_type: BehaviorTreeType,
) {
    let document: Handle<BehaviorAsset> = match tree_type {
        BehaviorTreeType::Agent => asset_server.load("behaviors/debug_agent.bht.ron"),
        BehaviorTreeType::Machine => asset_server.load("behaviors/debug_machine.bht.ron"),
    };

    let behavior = BehaviorTree::from_asset::<mission_behavior::MissionBehavior>(
        None,
        &mut commands,
        document,
    );
    commands.entity(entity).insert(behavior);
}

fn spawn_agents(
    mut commands: Commands,
    mut meshes: ResMut<Assets<Mesh>>,
    mut lines_materials: ResMut<Assets<LinesMaterial>>,
    mut materials: ResMut<Assets<StandardMaterial>>,
    line_mesh: Res<LineMesh>,
    mut asset_server: Res<AssetServer>,
) {
    for i in 0..2 {
        let video_material = StandardMaterial {
            base_color: Color::rgb(1.0, 1.0, 1.0),
            alpha_mode: AlphaMode::Blend,
            unlit: true,
            ..default()
        };
        let video_rotation =
            Quat::from_euler(EulerRot::YXZ, -std::f32::consts::FRAC_PI_3 * 0.0, 0.0, 0.0);
        let video_position = Vec3::new(0.0, 0.5, 0.0);

        let agent_body = commands
            .spawn_bundle(SpatialBundle {
                transform: Transform::from_translation(video_position)
                    .with_rotation(video_rotation),
                ..default()
            })
            .with_children(|parent| {
                let mut child = parent.spawn_bundle(SpatialBundle {
                    transform: Transform::from_translation(Vec3::new(0.0, 2.0, 0.0)),
                    ..default()
                });
                child
                    .insert(FollowUI {
                        min_distance: 0.1,
                        max_distance: 20.0,
                        min_height: -5.0,
                        max_height: 5.0,
                        max_view_angle: 45.0,
                        ..default()
                    })
                    .insert(Name::new("Follow UI Robot"));
            })
            .with_children(|parent| {
                let mut child = parent.spawn_bundle(PbrBundle {
                    mesh: meshes.add(Mesh::from(shape::Plane { size: 1.0 })),
                    material: materials.add(video_material),
                    transform: Transform::from_rotation(Quat::from_euler(
                        EulerRot::YXZ,
                        0.0,
                        -std::f32::consts::FRAC_PI_2,
                        0.0,
                    )),
                    ..default()
                });
                child
                    .insert(VideoPlayer {
                        start_frame: 0,
                        end_frame: 80,
                        framerate: 20.0,
                        playing: true,
                        ..default()
                    })
                    .insert(Name::new("Video: RenderTarget"));

                #[cfg(feature = "gif")]
                {
                    let video_asset: Handle<GifAsset> = asset_server.load("videos/robot.gif");
                    child.insert(video_asset);
                }
            })
            .insert(Name::new("Agent: Body"))
            .with_children(|parent| {
                parent
                    .spawn_bundle(AxesBundle {
                        axes: Axes {
                            size: 1.,
                            ..default()
                        },
                        mesh: meshes.add(line_mesh.clone()),
                        material: lines_materials.add(LinesMaterial {}),
                        ..default()
                    })
                    .insert(Name::new("LookAt Coords"));
            })
            .id();

        let agent = commands
            .spawn_bundle(SpatialBundle {
                transform: Transform::from_xyz(-3.0 - (i as f32), 0.0, 0.0),
                ..default()
            })
            .push_children(&[agent_body])
            .insert(Name::new(format!("Agent {}", i + 1)))
            .id();

        insert_new_wallets_to_entity(&mut commands, agent);
        insert_behavior_tree_to_entity(
            &mut commands,
            agent,
            &mut asset_server,
            BehaviorTreeType::Agent,
        );
    }
}<|MERGE_RESOLUTION|>--- conflicted
+++ resolved
@@ -10,17 +10,8 @@
 use simula_behavior::prelude::*;
 use simula_camera::orbitcam::*;
 use simula_core::signal::{SignalFunction, SignalGenerator};
-<<<<<<< HEAD
-use simula_mission::{
-    asset::{Amount, Asset},
-    asset_ui::{MissionToken},
-    drag_and_drop::DragAndDropPlugin,
-    wallet_ui::{WalletUIPlugin},
-    MissionPlugin, WalletBuilder,
-};
-=======
 use simula_mission::prelude::*;
->>>>>>> 69477f46
+use simula_mission::{wallet_ui::WalletUIPlugin, asset_ui::AssetInfo};
 use simula_net::NetPlugin;
 #[cfg(feature = "gif")]
 use simula_video::GifAsset;
@@ -35,13 +26,10 @@
 use ta::indicators::*;
 
 mod behaviors;
-<<<<<<< HEAD
-=======
-mod drag_and_drop;
+// mod drag_and_drop;
 mod token_ui;
-mod wallet_ui;
-use drag_and_drop::DragAndDropPlugin;
->>>>>>> 69477f46
+// mod wallet_ui;
+// use drag_and_drop::DragAndDropPlugin;
 
 // A unit struct to help identify the FPS UI component, since there may be many Text components
 #[derive(Component)]
@@ -79,8 +67,8 @@
     .add_plugin(MissionBehaviorPlugin)
     .add_plugin(BehaviorPlugin)
     .add_plugin(FollowUIPlugin)
-    .add_plugin(DragAndDropPlugin)
-    .add_plugin(WalletUIPlugin(MissionToken::None))
+    // .add_plugin(DragAndDropPlugin)
+    .add_plugin(WalletUIPlugin(MissionToken::default()))
     .register_type::<MissionToken>()
     .register_type::<SignalGenerator>()
     .add_startup_system(setup)
@@ -98,21 +86,6 @@
     app.run();
 }
 
-<<<<<<< HEAD
-// #[derive(Debug, Inspectable, Default, Reflect, Component, Clone, PartialEq)]
-// #[reflect(Component)]
-// pub enum MissionToken {
-//     #[default]
-//     None,
-//     Time(Asset<1000, 0>),
-//     Trust(Asset<1000, 1>),
-//     Energy(Asset<1000, 2>),
-//     Labor(Asset<1000, 3>),
-// }
-=======
-#[derive(Debug, Clone, PartialEq)]
-pub struct SelectedWallet2(usize);
-
 #[derive(Debug, Inspectable, Reflect, Component, Clone, PartialEq)]
 #[reflect(Component)]
 pub enum MissionToken {
@@ -121,12 +94,54 @@
     Energy(Asset<1000, 2>),
     Labor(Asset<1000, 3>),
 }
->>>>>>> 69477f46
 
 impl Default for MissionToken {
     fn default() -> Self {
         Self::Time(0.into())
     }
+}
+
+impl AssetInfo for MissionToken {
+    fn name(&self) -> &'static str {
+        match self {
+            MissionToken::Time(_) => "Time",
+            MissionToken::Trust(_) => "Trust",
+            MissionToken::Energy(_) => "Energy",
+            MissionToken::Labor(_) => "Labor",
+        }
+    }
+
+    fn icon_dir(&self) -> &'static str {
+        match self {
+            MissionToken::Time(_) => "../assets/mission/Balance.png",
+            MissionToken::Trust(_) => "../assets/mission/Money - Cash.png",
+            MissionToken::Energy(_) => "../assets/mission/Money - Coins.png",
+            MissionToken::Labor(_) => "../assets/mission/labor-icon.png",
+        }
+    }
+
+    fn amount(&self) -> Amount {
+        match self {
+            MissionToken::Time(asset) => asset.0,
+            MissionToken::Trust(asset) => asset.0,
+            MissionToken::Energy(asset) => asset.0,
+            MissionToken::Labor(asset) => asset.0,
+        }
+    }
+
+    fn is_draggable(&self) -> bool {
+        match self {
+            MissionToken::Time(_) => false,
+            MissionToken::Trust(_) => true,
+            MissionToken::Energy(_) => true,
+            MissionToken::Labor(_) => true,
+        }
+    }
+    fn class_id(&self)->u64 {0}
+    fn asset_id(&self)->u64{0}
+    fn drag(&mut self)-> bool {false}
+    fn drop(&mut self, _src_class_id: u64, _src_asset_id: u64, _source_amount: Amount)-> bool {false}
+    fn push_as_children(&self,_commands: &mut Commands, _parent: Entity) {}
 }
 
 impl From<AssetBalance> for MissionToken {
@@ -158,6 +173,7 @@
     mut lines_materials: ResMut<Assets<LinesMaterial>>,
     mut materials: ResMut<Assets<StandardMaterial>>,
     line_mesh: Res<LineMesh>,
+    mut behavior_inspector: ResMut<BehaviorInspector>,
     asset_server: Res<AssetServer>,
 ) {
     let agent_wallet = WalletBuilder::<MissionToken>::default()
@@ -283,8 +299,6 @@
         .insert(behavior)
         .insert(Name::new("Agent: 001"));
 
-<<<<<<< HEAD
-=======
     // Build Agent 002
     let document: Handle<BehaviorAsset> = asset_server.load("behaviors/debug_any_subtree.bht.ron");
     let behavior = BehaviorTree::from_asset::<mission_behavior::MissionBehavior>(
@@ -308,7 +322,6 @@
     behavior_inspector.select(agent_id, "Agent: 002".into());
     // behavior_inspector.unselect();
 
->>>>>>> 69477f46
     // grid
     let grid_color = Color::rgb(0.08, 0.06, 0.08);
     commands
