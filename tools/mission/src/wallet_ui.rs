--- conflicted
+++ resolved
@@ -14,28 +14,14 @@
 use simula_viz::{
     follow_ui::{FollowUI, FollowUIVisibility},
 };
-<<<<<<< HEAD
-use crate::{MissionToken, FollowPanel};
-=======
 use crate::{MissionToken, FollowPanel, token_ui::{ImageTextureIds, AssetInfo, TokenUiPlugin}};
->>>>>>> 95b21dd4
 
 pub struct WalletUIPlugin;
 
 impl Plugin for WalletUIPlugin {
     fn build(&self, app: &mut App) {
         app
-<<<<<<< HEAD
-            .insert_resource(ImageTextureIds {
-                time_icon: None,
-                energy_icon: None,
-                trust_icon: None,
-            })    
-            .add_startup_system(initialize_images)
-=======
-            .insert_resource(SelectedWallet(0))
             .add_plugin(TokenUiPlugin)
->>>>>>> 95b21dd4
             .add_system(wallet_creation_window)
             .add_system(wallet_ui_draw::<DefaultWalletUI>)
             .add_system(wallet_ui_draw::<MyCoolInGameWalletUI>);
