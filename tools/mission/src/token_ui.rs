use crate::MissionToken;
use bevy::prelude::*;
use simula_mission::prelude::*;
use simula_mission::builder::AssetBuilder;
use simula_mission::asset_info::AssetInfo;

pub struct TokenUiPlugin;

impl Plugin for TokenUiPlugin {
    fn build(&self, _app: &mut App) {
        // app;
    }
}

<<<<<<< HEAD
#[derive(Component, Default, Clone)]
pub struct MissionTokenAttributes {
    // icon: Option<egui::TextureId>,
=======
pub struct Images {
    time_icon: Handle<Image>,
    trust_icon: Handle<Image>,
    energy_icon: Handle<Image>,
    labor_icon: Handle<Image>,
}

impl FromWorld for Images {
    fn from_world(world: &mut World) -> Self {
        if let Some(asset_server) = world.get_resource_mut::<AssetServer>() {
            Self {
                time_icon: asset_server.load("../assets/mission/Balance.png"),
                trust_icon: asset_server.load("../assets/mission/Money - Cash.png"),
                energy_icon: asset_server.load("../assets/mission/Money - Coins.png"),
                labor_icon: asset_server.load("../assets/mission/labor-icon.png"),
            }
        } else {
            Self {
                time_icon: Handle::default(),
                trust_icon: Handle::default(),
                energy_icon: Handle::default(),
                labor_icon: Handle::default(),
            }
        }
    }
}

#[derive(Resource)]
pub struct ImageTextureIds {
    time_icon: Option<egui::TextureId>,
    trust_icon: Option<egui::TextureId>,
    energy_icon: Option<egui::TextureId>,
    labor_icon: Option<egui::TextureId>,
}

fn initialize_images(
    mut egui_ctx: ResMut<EguiContext>,
    images: Local<Images>,
    mut image_texture_ids: ResMut<ImageTextureIds>,
) {
    image_texture_ids.trust_icon = Some(egui_ctx.add_image(images.trust_icon.clone()));
    image_texture_ids.time_icon = Some(egui_ctx.add_image(images.time_icon.clone()));
    image_texture_ids.energy_icon = Some(egui_ctx.add_image(images.energy_icon.clone()));
    image_texture_ids.labor_icon = Some(egui_ctx.add_image(images.labor_icon.clone()));
}

pub trait AssetInfo {
    fn name(&self) -> &'static str;
    fn icon(&self, texture_ids: &Res<ImageTextureIds>) -> Option<egui::TextureId>;
    fn amount(&self) -> Amount;
    fn is_draggable(&self) -> bool;
    fn render(&self, ui: &mut egui::Ui, texture_ids: &Res<ImageTextureIds>) {
        ui.horizontal(|ui| {
            if let Some(icon) = self.icon(&texture_ids) {
                ui.add(egui::widgets::Image::new(icon, [20.0, 20.0]));
            }
            let label = egui::Label::new(format!("{}: {}", self.name(), self.amount().0));
            if self.is_draggable() {
                ui.add(label.sense(egui::Sense::click()));
            } else {
                ui.add(label);
            }
        });
    }
>>>>>>> dc5b93b2
}

impl AssetInfo for MissionToken {
    type AssetAttributes = MissionTokenAttributes;

    fn name(&self) -> &'static str {
        match self {
            MissionToken::Time(_) => "Time",
            MissionToken::Trust(_) => "Trust",
            MissionToken::Energy(_) => "Energy",
            MissionToken::Labor(_) => "Labor",
        }
    }

    fn icon_dir(&self) -> &'static str {
        match self {
            MissionToken::Time(_) => "../assets/mission/Balance.png",
            MissionToken::Trust(_) => "../assets/mission/Money - Cash.png",
            MissionToken::Energy(_) => "../assets/mission/Money - Coins.png",
            MissionToken::Labor(_) => "../assets/mission/labor-icon.png",
        }
    }

    fn amount(&self) -> Amount {
        match self {
            MissionToken::Time(asset) => asset.0,
            MissionToken::Trust(asset) => asset.0,
            MissionToken::Energy(asset) => asset.0,
            MissionToken::Labor(asset) => asset.0,
        }
    }

    fn is_draggable(&self) -> bool {
        match self {
            MissionToken::Time(_) => false,
            MissionToken::Trust(_) => true,
            MissionToken::Energy(_) => true,
            MissionToken::Labor(_) => true,
        }
    }

    // fn render(&self, ui: &mut egui::Ui, attributes: &Self::AssetAttributes) {
    //     match self {
    //         MissionToken::Time(_) => {
    //             ui.horizontal(|ui| {
    //                 if let Some(icon) = attributes.icon {
    //                     ui.add(egui::widgets::Image::new(icon, [20.0, 20.0]));
    //                 }

    //                 let label = egui::Label::new(format!(": {}", self.amount().0));

    //                 if self.is_draggable() {
    //                     ui.add(label.sense(egui::Sense::click()));
    //                 } else {
    //                     ui.add(label);
    //                 }
    //             });
    //         }
    //         MissionToken::Trust(_) => {
    //             if let Some(icon) = attributes.icon {
    //                 ui.add(egui::widgets::Image::new(icon, [20.0, 20.0]));
    //             }
    //         }
    //         MissionToken::Energy(_) => {
    //             ui.add(egui::widgets::SelectableLabel::new(
    //                 true,
    //                 format!("{}: {}", self.name(), self.amount().0),
    //             ));
    //         }
    //         MissionToken::Labor(_) => {
    //             ui.vertical(|ui| {
    //                 if let Some(icon) = attributes.icon {
    //                     ui.add(egui::widgets::Image::new(icon, [20.0, 20.0]));
    //                     let label = egui::widgets::Label::new(format!(
    //                         "{}: {}",
    //                         self.name(),
    //                         self.amount().0
    //                     ));
    //                     if self.is_draggable() {
    //                         ui.add(label.sense(egui::Sense::click()));
    //                     } else {
    //                         ui.add(label);
    //                     }
    //                 }
    //                 ui.add(egui::widgets::SelectableLabel::new(
    //                     true,
    //                     format!("{}: {}", self.name(), self.amount().0),
    //                 ));
    //             });
    //         }
    //     }
    // }

    fn asset_id(&self)->u64 {
        1000
    }

    fn class_id(&self)->u64 {
        match self{
            MissionToken::Time(_) => 0,
            MissionToken::Trust(_) => 1,
            MissionToken::Energy(_) => 2,
            MissionToken::Labor(_) => 3,
        }
    }

    fn drag(&mut self)-> bool {
        match self {
            MissionToken::Energy(_) => {
                *self = MissionToken::Energy(Asset(Amount(0.into())))
            }
            MissionToken::Labor(_) => {
                *self = MissionToken::Labor(Asset(Amount(0.into())))
            }
            MissionToken::Trust(_) => {
                *self = MissionToken::Trust(Asset(Amount(0.into())))
            }
            MissionToken::Time(_) => {
                *self = MissionToken::Time(Asset(Amount(0.into())))
            }
        }
        return true;
    }

    fn drop(&mut self, src_class_id: u64, src_asset_id: u64, src_amount: Amount)-> bool {
        
        if self.class_id() == src_class_id {
            if self.asset_id() == src_asset_id{
                match self {
                    MissionToken::Energy(value) => {
                        *self = MissionToken::Energy(Asset(Amount(
                            value.0 .0 + src_amount.0,
                        )));
                        return true;
                    }
                    MissionToken::Labor(value) => {
                        *self = MissionToken::Labor(Asset(Amount(
                            value.0 .0 + src_amount.0,
                        )));
                        return true;
                    }
                    MissionToken::Trust(value) => {
                        *self = MissionToken::Trust(Asset(Amount(
                            value.0 .0 + src_amount.0,
                        )));
                        return true;
                    }
                    MissionToken::Time(value) => {
                        *self = MissionToken::Time(Asset(Amount(
                            value.0 .0 + src_amount.0,
                        )));
                        return true;
                    }
                }
            }
        }
        return false;
    }

    fn push_as_children(&self,commands: &mut Commands, parent: Entity) {
        let new_asset = commands.spawn().insert(self.clone()).id();
        commands.entity(parent).push_children(&[new_asset]);
    }

    fn push_to_account(&self,commands: &mut Commands, parent: Entity, attributes: &Self::AssetAttributes) {
        let builder = AssetBuilder {asset: self.to_owned(), attributes: attributes.to_owned()};
        commands.entity(parent).add_children(|account| builder.build(account));
    }
}<|MERGE_RESOLUTION|>--- conflicted
+++ resolved
@@ -12,76 +12,9 @@
     }
 }
 
-<<<<<<< HEAD
 #[derive(Component, Default, Clone)]
 pub struct MissionTokenAttributes {
     // icon: Option<egui::TextureId>,
-=======
-pub struct Images {
-    time_icon: Handle<Image>,
-    trust_icon: Handle<Image>,
-    energy_icon: Handle<Image>,
-    labor_icon: Handle<Image>,
-}
-
-impl FromWorld for Images {
-    fn from_world(world: &mut World) -> Self {
-        if let Some(asset_server) = world.get_resource_mut::<AssetServer>() {
-            Self {
-                time_icon: asset_server.load("../assets/mission/Balance.png"),
-                trust_icon: asset_server.load("../assets/mission/Money - Cash.png"),
-                energy_icon: asset_server.load("../assets/mission/Money - Coins.png"),
-                labor_icon: asset_server.load("../assets/mission/labor-icon.png"),
-            }
-        } else {
-            Self {
-                time_icon: Handle::default(),
-                trust_icon: Handle::default(),
-                energy_icon: Handle::default(),
-                labor_icon: Handle::default(),
-            }
-        }
-    }
-}
-
-#[derive(Resource)]
-pub struct ImageTextureIds {
-    time_icon: Option<egui::TextureId>,
-    trust_icon: Option<egui::TextureId>,
-    energy_icon: Option<egui::TextureId>,
-    labor_icon: Option<egui::TextureId>,
-}
-
-fn initialize_images(
-    mut egui_ctx: ResMut<EguiContext>,
-    images: Local<Images>,
-    mut image_texture_ids: ResMut<ImageTextureIds>,
-) {
-    image_texture_ids.trust_icon = Some(egui_ctx.add_image(images.trust_icon.clone()));
-    image_texture_ids.time_icon = Some(egui_ctx.add_image(images.time_icon.clone()));
-    image_texture_ids.energy_icon = Some(egui_ctx.add_image(images.energy_icon.clone()));
-    image_texture_ids.labor_icon = Some(egui_ctx.add_image(images.labor_icon.clone()));
-}
-
-pub trait AssetInfo {
-    fn name(&self) -> &'static str;
-    fn icon(&self, texture_ids: &Res<ImageTextureIds>) -> Option<egui::TextureId>;
-    fn amount(&self) -> Amount;
-    fn is_draggable(&self) -> bool;
-    fn render(&self, ui: &mut egui::Ui, texture_ids: &Res<ImageTextureIds>) {
-        ui.horizontal(|ui| {
-            if let Some(icon) = self.icon(&texture_ids) {
-                ui.add(egui::widgets::Image::new(icon, [20.0, 20.0]));
-            }
-            let label = egui::Label::new(format!("{}: {}", self.name(), self.amount().0));
-            if self.is_draggable() {
-                ui.add(label.sense(egui::Sense::click()));
-            } else {
-                ui.add(label);
-            }
-        });
-    }
->>>>>>> dc5b93b2
 }
 
 impl AssetInfo for MissionToken {
@@ -242,7 +175,7 @@
     }
 
     fn push_as_children(&self,commands: &mut Commands, parent: Entity) {
-        let new_asset = commands.spawn().insert(self.clone()).id();
+        let new_asset = commands.spawn_empty().insert(self.clone()).id();
         commands.entity(parent).push_children(&[new_asset]);
     }
 
